--- conflicted
+++ resolved
@@ -1,8 +1,7 @@
 <?xml version="1.0"?>
 <launch>
     <!-- Launch file that loads all of the controllers for gazebo -->
-
-<<<<<<< HEAD
+    <!-- GETTING RID OF ALL THINGS RELATED TO MOVEIT IN THIS LAUNCH. LAUNCH IT SEPARATELY USING start_robot_services.launch in hlpr_bringup-->
     <!-- Trak IK Params -->
     <arg name="trakik_launch" default="true" />
     <arg name="trakik_launch_file" default="$(find hlpr_trac_ik)/launch/start_ik_service.launch"/>
@@ -11,28 +10,6 @@
     <group if="$(arg trakik_launch)">
         <include file="$(arg trakik_launch_file)"/>
     </group>
-=======
-    <!-- GETTING RID OF ALL THINGS RELATED TO MOVEIT IN THIS LAUNCH. LAUNCH IT SEPARATELY USING start_robot_services.launch in hlpr_bringup-->
-    <!-- moveit_launch: do we launch moveit. wpi_jaco_launch: do we launch wpi_jaco_wrapper warm. use_wpi_jaco_exec - does moveit use wpi_jaco to send commands.
-     WARNING: if you set use_wpi_jaco_exec false and moveit launch true - you cannot execute a trajectory through moveit. If you set use_wpi_jaco_exec to true and wpi_jaco_launch to false, arm teleop will be disabled in simulation and moveit will hang when loading.--> 
-    <!--
-    <arg name="moveit_launch" default="true" />
-    <arg name="wpi_jaco_launch" default="true"/>
-    <arg name="use_wpi_jaco_exec" default="true"/>
-    <arg name="use_octomap" default="false"/>
-    <arg name="moveit_launch_file" default="$(find hlpr_wpi_jaco_moveit_config)/launch/hlpr_wpi_jaco_simple_moveit.launch"/>
-    -->
-
-    <!-- Load moveit and wpi_jaco arm wrappers -->
-    <!--group if="$(arg moveit_launch)">
-        <include file="$(arg moveit_launch_file)">
-            <arg name="wpi_jaco_launch" value="$(arg wpi_jaco_launch)"/>
-            <arg name="use_wpi_jaco_exec" value="$(arg use_wpi_jaco_exec)"/>
-            <arg name="sim" value="true"/>
-            <arg name="use_octomap" value="$(arg use_octomap)"/>
-        </include>
-    </group-->
->>>>>>> 6841102f
 
     <!-- Interface node for converting vector commands to gazebo commands -->
     <node name="vector2gazebo" pkg="hlpr_gazebo" type="vector_control_interface.py" output="screen" unless="$(optenv VECTOR_HAS_TWO_KINOVA_ARMS false)" >
